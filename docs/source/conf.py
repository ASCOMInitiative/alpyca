--- conflicted
+++ resolved
@@ -36,11 +36,7 @@
 # ones.
 # RBD Added autodoc (https://www.sphinx-doc.org/en/master/usage/quickstart.html)
 # and Napoleon https://www.sphinx-doc.org/en/master/usage/extensions/napoleon.html
-<<<<<<< HEAD
 # for Alpyca project Python and Extended Google docstrings Also added 
-=======
-# for Alpyca Client project Python and Extended Google docstrings Also added
->>>>>>> 5164586f
 # enum-tools[sphinx] to support :: autoenum: in the .rst files.
 #
 extensions = [
@@ -107,14 +103,8 @@
 # Invokes as > sphinx-build -b rinoh source build/PDF  (I have a makepdf.bat)
 
 rinoh_documents = [dict(doc='index',                # top-level file (index.rst)
-<<<<<<< HEAD
                         target='alpyca',     # output file (alpyca.pdf)
                         title='Alpyca Library',
-=======
-                        # output file (alpyca-client.pdf)
-                        target='alpyca-client',
-                        title='Alpyca Client Library',
->>>>>>> 5164586f
                         subtitle='Alpha Test Release 0.1.0',
                         author='Robert B. Denny <rdenny@dc3.com>',
                         logo='alpaca1000.png',
