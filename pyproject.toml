--- conflicted
+++ resolved
@@ -1,15 +1,8 @@
 [tool.poetry]
-<<<<<<< HEAD
 name = "alpyca"
 version = "2.0.0-dev1"
 description = "API library for all ASCOM Alpaca devices, management, and discovery"
 authors = ["Robert B. Denny <rdenny@dc3.com>"]
-=======
-name = "alpyca-client"
-version = "0.1.0"
-description = "Client API for all ASCOM Alpaca devices, management, and discovery"
-authors = ["Robert B. Denny <rdenny@dc3.com>", "Ethan Chappel <ethan.chappel@gmail.com"]
->>>>>>> 5164586f
 license = "LICENSE"
 readme = "README.md"
 documentation = "https://ascom-standards.org/alpyca/index.html"
@@ -26,13 +19,9 @@
 ]
 
 [tool.poetry.urls]
-<<<<<<< HEAD
 "Bug Tracker" = "https://github.com/BobDenny/alpyca/issues"
-=======
-"Bug Tracker" = "https://github.com/BobDenny/alpyca-client/issues"
 "ASCOM Initiative" = "https://ascom-standards.org/"
 "ASCOM Developer Forum" = "https://ascomtalk.groups.io/g/Developer/"
->>>>>>> 5164586f
 
 [tool.poetry.dependencies]
 python = "^3.7"
